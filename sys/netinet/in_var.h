--- conflicted
+++ resolved
@@ -421,10 +421,6 @@
 	    struct sockaddr *, int, struct sockaddr *, u_int);
 int	 in_rtrequest(int, struct sockaddr *,
 	    struct sockaddr *, struct sockaddr *, int, struct rtentry **, u_int);
-<<<<<<< HEAD
-void	in_setmatchfunc(struct rib_head *, int);
-=======
->>>>>>> f77dc515
 
 #if 0
 int	 in_rt_getifa(struct rt_addrinfo *, u_int fibnum);
