--- conflicted
+++ resolved
@@ -144,23 +144,6 @@
     &VNET_NAME(rtq_reallyold), 0,
     "Default expiration time on dynamically learned routes");
 
-<<<<<<< HEAD
-=======
-/* never automatically crank down to less */
-static VNET_DEFINE(int, rtq_minreallyold) = 10;
-#define	V_rtq_minreallyold	VNET(rtq_minreallyold)
-SYSCTL_INT(_net_inet_ip, IPCTL_RTMINEXPIRE, rtminexpire, CTLFLAG_VNET | CTLFLAG_RW,
-    &VNET_NAME(rtq_minreallyold), 0,
-    "Minimum time to attempt to hold onto dynamically learned routes");
-
-/* 128 cached routes is "too many" */
-static VNET_DEFINE(int, rtq_toomany) = 128;
-#define	V_rtq_toomany		VNET(rtq_toomany)
-SYSCTL_INT(_net_inet_ip, IPCTL_RTMAXCACHE, rtmaxcache, CTLFLAG_VNET | CTLFLAG_RW,
-    &VNET_NAME(rtq_toomany), 0,
-    "Upper limit on dynamically learned routes");
-
->>>>>>> 9e9c4318
 /*
  * On last reference drop, mark the route as belong to us so that it can be
  * timed out.
