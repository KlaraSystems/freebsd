# $FreeBSD$

# Use the following command to build local debug version of dynamic
# linker:
# make DEBUG_FLAGS=-g DEBUG=-DDEBUG MK_TESTS=no all

.include <src.opts.mk>
MK_SSP=		no

PROG?=		ld-elf.so.1
SRCS=		rtld_start.S \
		reloc.c rtld.c rtld_lock.c rtld_printf.c map_object.c \
		malloc.c xmalloc.c debug.c libmap.c
MAN=		rtld.1
CSTD?=		gnu99
<<<<<<< HEAD
CFLAGS+=	-Wall -DFREEBSD_ELF -DIN_RTLD -fno-builtin
=======
CFLAGS+=	-Wall -DFREEBSD_ELF -DIN_RTLD -ffreestanding
>>>>>>> c5e5a55f
CFLAGS+=	-I${SRCTOP}/lib/csu/common
.if exists(${.CURDIR}/${MACHINE_ARCH})
RTLD_ARCH=	${MACHINE_ARCH}
.else
RTLD_ARCH=	${MACHINE_CPUARCH}
.endif
CFLAGS+=	-I${.CURDIR}/${RTLD_ARCH} -I${.CURDIR}
.if ${MACHINE_ARCH} == "powerpc64"
LDFLAGS+=	-nostdlib -e _rtld_start
.else
LDFLAGS+=	-nostdlib -e .rtld_start
.endif
WARNS?=		2
INSTALLFLAGS=	-C -b
PRECIOUSPROG=
BINDIR=		/libexec
SYMLINKS=	${BINDIR}/${PROG} ${LIBEXECDIR}/${PROG}
MLINKS=		rtld.1 ld-elf.so.1.1 \
		rtld.1 ld.so.1

.if ${MACHINE_CPUARCH} == "sparc64"
CFLAGS+=	-fPIC
.else
CFLAGS+=	-fpic
.endif
CFLAGS+=	-DPIC $(DEBUG)
.if ${MACHINE_CPUARCH} == "amd64" || ${MACHINE_CPUARCH} == "i386"
CFLAGS+=	-fvisibility=hidden
.endif
LDFLAGS+=	-shared -Wl,-Bsymbolic
LIBADD=		c_pic

.if ${MACHINE_CPUARCH} == "arm"
# Some of the required math functions (div & mod) are implemented in
# libcompiler_rt on ARM. The library also needs to be placed first to be
# correctly linked. As some of the functions are used before we have
# shared libraries.
LIBADD+=	compiler_rt
.endif



.if ${MK_SYMVER} == "yes"
VERSION_DEF=	${LIBCSRCDIR}/Versions.def
SYMBOL_MAPS=	${.CURDIR}/Symbol.map
VERSION_MAP=	Version.map
LDFLAGS+=	-Wl,--version-script=${VERSION_MAP}

${PROG}:	${VERSION_MAP}

.if exists(${.CURDIR}/${RTLD_ARCH}/Symbol.map)
SYMBOL_MAPS+=	${.CURDIR}/${RTLD_ARCH}/Symbol.map
.endif
.endif

.sinclude "${.CURDIR}/${RTLD_ARCH}/Makefile.inc"

# Since moving rtld-elf to /libexec, we need to create a symlink.
# Fixup the existing binary that's there so we can symlink over it.
beforeinstall:
.if exists(${DESTDIR}/usr/libexec/${PROG}) && ${MK_STAGING} == "no"
	-chflags -h noschg ${DESTDIR}/usr/libexec/${PROG}
.endif

.PATH: ${.CURDIR}/${RTLD_ARCH}

.if ${MK_TESTS} != "no"
SUBDIR+=	tests
.endif

.include <bsd.prog.mk>
.include <bsd.symver.mk><|MERGE_RESOLUTION|>--- conflicted
+++ resolved
@@ -13,11 +13,7 @@
 		malloc.c xmalloc.c debug.c libmap.c
 MAN=		rtld.1
 CSTD?=		gnu99
-<<<<<<< HEAD
-CFLAGS+=	-Wall -DFREEBSD_ELF -DIN_RTLD -fno-builtin
-=======
 CFLAGS+=	-Wall -DFREEBSD_ELF -DIN_RTLD -ffreestanding
->>>>>>> c5e5a55f
 CFLAGS+=	-I${SRCTOP}/lib/csu/common
 .if exists(${.CURDIR}/${MACHINE_ARCH})
 RTLD_ARCH=	${MACHINE_ARCH}
