--- conflicted
+++ resolved
@@ -1,7 +1,3 @@
 /* $FreeBSD$ */
 
-<<<<<<< HEAD
-#define	FREEBSD_CC_VERSION		1200016
-=======
-#define	FREEBSD_CC_VERSION		1300000
->>>>>>> 8c6d2039
+#define	FREEBSD_CC_VERSION		1300001